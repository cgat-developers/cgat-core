import sys
import os
import re
<<<<<<< HEAD

########################################################################
#######################################################################
# Check for dependencies
#
# Is there a way to do this more elegantly?
#     1. Run "pip install numpy"
#     2. Wrap inside functions (works for numpy/pysam, but not cython)
try:
    import numpy
except ImportError:
    raise ImportError(
        "the CGAT code collection requires numpy to be installed "
        "before running setup.py (pip install numpy)")

########################################################################
########################################################################
# Import setuptools
# Use existing setuptools, otherwise try ez_setup.
try:
    import setuptools
except ImportError:
    # try to get via ez_setup
    # ez_setup did not work on all machines tested as
    # it uses curl with https protocol, which is not
    # enabled in ScientificLinux
    import ez_setup
    ez_setup.use_setuptools()

=======
import setuptools
>>>>>>> 477ba986
from setuptools import setup, find_packages, Extension

from distutils.version import LooseVersion
if LooseVersion(setuptools.__version__) < LooseVersion('1.1'):
    print("Version detected:", LooseVersion(setuptools.__version__))
    raise ImportError(
        "the CGAT code collection requires setuptools 1.1 higher")

########################################################################
########################################################################
IS_OSX = sys.platform == 'darwin'

########################################################################
########################################################################
# collect CGAT version
sys.path.insert(0, "CGATCore")
import version

version = version.__version__

###############################################################
###############################################################
# Define dependencies
#
major, minor1, minor2, s, tmp = sys.version_info

if major < 3:
    raise SystemExit("""CGAT requires Python 3 or later.""")

cgat_packages = find_packages()
cgat_package_dirs = {'CGATCore': 'CGATCore'}

##########################################################
##########################################################
# Classifiers
classifiers = """
Development Status :: 3 - Alpha
Intended Audience :: Science/Research
Intended Audience :: Developers
License :: OSI Approved
Programming Language :: Python
Topic :: Software Development
Topic :: Scientific/Engineering
Operating System :: POSIX
Operating System :: Unix
Operating System :: MacOS
"""

setup(
    # package information
    name='CGATCore',
    version=version,
    description='CGAT : the Computational Genomics Analysis Toolkit',
    author='Andreas Heger',
    author_email='andreas.heger@gmail.com',
    license="MIT",
    platforms=["any"],
    keywords="computational genomics",
    long_description='CGAT : the Computational Genomics Analysis Toolkit',
    classifiers=[_f for _f in classifiers.split("\n") if _f],
    url="https://github.com/cgat-developers/cgat-core",
    # package contents
    packages=cgat_packages,
    package_dir=cgat_package_dirs,
    include_package_data=True,
<<<<<<< HEAD
#    entry_points={
#        'console_scripts': ['cgat = CGAT.cgat:main']
#    },
    # dependencies
    install_requires=install_requires,
    dependency_links=dependency_links,
=======
>>>>>>> 477ba986
    # other options
    zip_safe=False,
    test_suite="tests",
)<|MERGE_RESOLUTION|>--- conflicted
+++ resolved
@@ -1,39 +1,7 @@
 import sys
 import os
 import re
-<<<<<<< HEAD
-
-########################################################################
-#######################################################################
-# Check for dependencies
-#
-# Is there a way to do this more elegantly?
-#     1. Run "pip install numpy"
-#     2. Wrap inside functions (works for numpy/pysam, but not cython)
-try:
-    import numpy
-except ImportError:
-    raise ImportError(
-        "the CGAT code collection requires numpy to be installed "
-        "before running setup.py (pip install numpy)")
-
-########################################################################
-########################################################################
-# Import setuptools
-# Use existing setuptools, otherwise try ez_setup.
-try:
-    import setuptools
-except ImportError:
-    # try to get via ez_setup
-    # ez_setup did not work on all machines tested as
-    # it uses curl with https protocol, which is not
-    # enabled in ScientificLinux
-    import ez_setup
-    ez_setup.use_setuptools()
-
-=======
 import setuptools
->>>>>>> 477ba986
 from setuptools import setup, find_packages, Extension
 
 from distutils.version import LooseVersion
@@ -99,15 +67,6 @@
     packages=cgat_packages,
     package_dir=cgat_package_dirs,
     include_package_data=True,
-<<<<<<< HEAD
-#    entry_points={
-#        'console_scripts': ['cgat = CGAT.cgat:main']
-#    },
-    # dependencies
-    install_requires=install_requires,
-    dependency_links=dependency_links,
-=======
->>>>>>> 477ba986
     # other options
     zip_safe=False,
     test_suite="tests",
