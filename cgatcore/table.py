import sys
import math
import itertools
import collections
import random
from functools import reduce
import numpy

import cgatcore.experiment as E
import cgatcore.csvutils as CSV
import cgatcore.iotools as iotools


# The status of this module is unresolved. Functionality implemented
# here is used in the database.py module to massage tables before
# uploading.  On the other hand, some functionality relies on the
# cgat-apps/CGAT/Stats.py module.


def get_columns(fields, columns="all"):
    '''return columns to take.'''
    if columns == "all":
        return list(range(len(fields)))
    elif columns == "all-but-first":
        return list(range(1, len(fields)))
    else:
        map_field2column = dict([(y, x) for x, y in enumerate(fields)])
        c = []
        for x in columns.split(","):
            if x in map_field2column:
                c.append(map_field2column[x])
            else:
                c.append(int(x) - 1)
        return c


def read_and_transpose_table(infile, args):
    """read table from infile and transpose
    """
    rows = []
    if args.transpose_format == "default":

        for line in infile:
            if line[0] == "#":
                continue
            rows.append(line[:-1].split("\t"))

    elif args.transpose_format == "separated":
        for line in infile:
            if line[0] == "#":
                continue
            key, vals = line[:-1].split("\t")
            row = [key] + vals.split(args.separator)
            rows.append(row)

    ncols = max([len(x) for x in rows])
    nrows = len(rows)

    new_rows = [[""] * nrows for x in range(ncols)]

    for r in range(0, len(rows)):
        for c in range(0, len(rows[r])):
            new_rows[c][r] = rows[r][c]

    if args.set_transpose_field:
        new_rows[0][0] = args.set_transpose_field

    for row in new_rows:
        args.stdout.write("\t".join(row) + "\n")


def read_and_group_table(infile, args):
    """read table from infile and group.
    """
    fields, table = CSV.readTable(
        infile, with_header=args.has_headers, as_rows=True)
    args.columns = get_columns(fields, args.columns)
    assert args.group_column not in args.columns

    converter = float
    new_fields = [fields[args.group_column]] + [fields[x]
                                                   for x in args.columns]

    if args.group_function == "min":
        f = min
    elif args.group_function == "max":
        f = max
<<<<<<< HEAD
    elif args.group_function == "sum":
        f = lambda z: reduce(lambda x, y: x + y, z)
    elif args.group_function == "mean":
        f = numpy.mean
    elif args.group_function == "cat":
        f = lambda x: ";".join([y for y in x if y != ""])
        converter = str
    elif args.group_function == "uniq":
        f = lambda x: ";".join([y for y in set(x) if y != ""])
=======
    elif options.group_function == "sum":
        def f(z): return reduce(lambda x, y: x + y, z)
    elif options.group_function == "mean":
        f = numpy.mean
    elif options.group_function == "cat":
        def f(x): return ";".join([y for y in x if y != ""])
        converter = str
    elif options.group_function == "uniq":
        def f(x): return ";".join([y for y in set(x) if y != ""])
>>>>>>> df72b693
        converter = str
    elif args.group_function == "stats":
        # Stats lives in cgat-apps/CGAT
        def f(x): return str(Stats.DistributionalParameters(x))
        # update headers
        new_fields = [fields[args.group_column]]
        for c in args.columns:
            new_fields += list(["%s_%s" %
                                (fields[c], x) for x in Stats.DistributionalParameters().getHeaders()])

    # convert values to floats (except for group_column)
    # Delete rows with unconvertable values and not in args.columns
    new_table = []
    for row in table:
        skip = False
        new_row = [row[args.group_column]]

        for c in args.columns:
            if row[c] == args.missing_value:
                new_row.append(row[c])
            else:
                try:
                    new_row.append(converter(row[c]))
                except ValueError:
                    skip = True
                    break
        if not skip:
            new_table.append(new_row)
    table = new_table

    new_rows = CSV.groupTable(table,
                              group_column=0,
                              group_function=f)

    args.stdout.write("\t".join(new_fields) + "\n")
    for row in new_rows:
        args.stdout.write("\t".join(map(str, row)) + "\n")


def read_and_expand_table(infile, args):
    '''splits fields in table at separator.

    If a field in a row contains multiple values,
    the row is expanded into multiple rows such
    that all values have space.
    '''

    fields, table = CSV.readTable(
        infile, with_header=args.has_headers, as_rows=True)

    args.stdout.write("\t".join(fields) + "\n")

    for row in table:

        data = []
        for x in range(len(fields)):
            data.append(row[x].split(args.separator))

        nrows = max([len(d) for d in data])

        for d in data:
            d += [""] * (nrows - len(d))

        for n in range(nrows):
            args.stdout.write("\t".join([d[n] for d in data]) + "\n")


def read_and_collapse_table(infile, args, missing_value=""):
    '''collapse a table.

    Collapse a table of two columns with row names in the first
    column. Outputs a table with multiple columns for each row name.
    '''

    fields, table = CSV.readTable(
        infile, with_header=args.has_headers, as_rows=True)

    if len(fields) != 2:
        raise NotImplementedError("can only work on tables with two columns")

    values = collections.defaultdict(list)

    # column header after which to add
    separator = table[0][0]
    row_names = set([x[0] for x in table])

    row_name, value = table[0]

    values[row_name].append(value)
    added = set([row_name])
    for row_name, value in table[1:]:
        if row_name == separator:
            for r in row_names:
                if r not in added:
                    values[r].append(missing_value)
            added = set()

        values[row_name].append(value)
        added.add(row_name)

    for r in row_names:
        if r not in added:
            values[r].append(missing_value)

    sizes = set([len(x) for x in list(values.values())])
    assert len(sizes) == 1, "unequal number of row_names"
    size = list(sizes)[0]

    args.stdout.write(
        "row\t%s\n" % ("\t".join(["column_%i" % x for x in range(size)])))

    for key, row in list(values.items()):
        args.stdout.write("%s\t%s\n" % (key, "\t".join(row)))


def computeFDR(infile, args):
    '''compute FDR on a table.
    '''

    fields, table = CSV.readTable(
        infile, with_header=args.has_headers, as_rows=True)

    args.stdout.write("\t".join(fields) + "\n")

    for row in table:

        data = []
        for x in range(len(fields)):
            data.append(row[x].split(args.separator))

        nrows = max([len(d) for d in data])

        for d in data:
            d += [""] * (nrows - len(d))

        for n in range(nrows):
            args.stdout.write("\t".join([d[n] for d in data]) + "\n")


def read_and_join_table(infile, args):

    fields, table = CSV.readTable(
        infile, with_header=args.has_headers, as_rows=True)

    join_column = args.join_column - 1
    join_name = args.join_column_name - 1

    join_rows = list(set([x[join_column] for x in table]))
    join_rows.sort()

    join_names = list(set([x[join_name] for x in table]))
    join_names.sort()

    join_columns = list(
        set(range(len(fields))).difference(set((join_column, join_name))))
    join_columns.sort()

    new_table = []
    map_old2new = {}

    map_name2start = {}
    x = 1
    for name in join_names:
        map_name2start[name] = x
        x += len(join_columns)

    row_width = len(join_columns) * len(join_names)
    for x in join_rows:
        map_old2new[x] = len(map_old2new)
        new_row = [x, ] + ["na"] * row_width
        new_table.append(new_row)

    for row in table:
        row_index = map_old2new[row[join_column]]
        start = map_name2start[row[join_name]]
        for x in join_columns:
            new_table[row_index][start] = row[x]
            start += 1

    # print new table
    args.stdout.write(fields[join_column])
    for name in join_names:
        for column in join_columns:
            args.stdout.write(
                "\t%s%s%s" % (name, args.separator, fields[column]))
    args.stdout.write("\n")

    for row in new_table:
        args.stdout.write("\t".join(row) + "\n")


def read_and_randomize_rows(infile, args):
    """read table from stdin and randomize rows, keeping header."""

    c = E.Counter()
    if args.has_headers:
        keep_header = 1
    else:
        keep_header = 0
    for x in range(keep_header):
        c.header += 1
        args.stdout.write(infile.readline())

    lines = infile.readlines()
    c.lines_input = len(lines)
    random.shuffle(lines)
    args.stdout.write("".join(lines))
    c.lines_output = len(lines)
    E.info(c)


def main(argv=None):
    """script main.

    parses command line args in sys.argv, unless *argv* is given.
    """

    if argv is None:
        argv = sys.argv

    parser = E.ArgumentParser()

    parser.add_argument("--version", action='version',
                        version='%(prog)s {version}'.format(version="1.0"))

    parser.add_argument(
        "-m", "--method", dest="methods", type=str, action="append",
        choices=("transpose", "normalize-by-max", "normalize-by-value",
                 "multiply-by-value",
                 "percentile", "remove-header", "normalize-by-table",
                 "upper-bound", "lower-bound", "kullback-leibler",
                 "expand", "compress", "fdr", "grep",
                 "randomize-rows"),
        help="""actions to perform on table.""")

    parser.add_argument("-s", "--scale", dest="scale", type=float,
                        help="factor to scale matrix by.")

    parser.add_argument("-f", "--format", dest="format", type=str,
                        help="output number format")

    parser.add_argument("-p", "--parameters", dest="parameters", type=str,
                        help="Parameters for various functions.")

    parser.add_argument(
        "-t", "--header-names", dest="has_headers", action="store_true",
        help="matrix has row/column headers.")

    parser.add_argument("--transpose", dest="transpose", action="store_true",
                        help="transpose table.")

    parser.add_argument(
        "--set-transpose-field", dest="set_transpose_field", type=str,
        help="set first field (row 1 and col 1) to this value [%default].")

    parser.add_argument(
        "--transpose-format", dest="transpose_format", type=str,
        choices=("default", "separated", ),
        help="input format of un-transposed table")

    parser.add_argument(
        "--expand", dest="expand_table", action="store_true",
        help="expand table - multi-value cells with be expanded over "
        "several rows.")

    parser.add_argument("--no-headers", dest="has_headers", action="store_false",
                        help="matrix has no row/column headers.")

    parser.add_argument("--columns", dest="columns", type=str,
                        help="columns to use.")

    parser.add_argument("--file", dest="file", type=str,
                        help="columns to test from table.",
                        metavar="FILE")

    parser.add_argument("-d", "--delimiter", dest="delimiter", type=str,
                        help="delimiter of columns.",
                        metavar="DELIM")

    parser.add_argument(
        "-V", "--invert-match", dest="invert_match",
        action="store_true",
        help="invert match.")

    parser.add_argument("--sort-by-rows", dest="sort_rows", type=str,
                        help="output order for rows.")

    parser.add_argument("-a", "--value", dest="value", type=float,
                        help="value to use for various algorithms.")

    parser.add_argument(
        "--group", dest="group_column", type=int,
        help="group values by column. Supply an integer column ")

    parser.add_argument("--group-function", dest="group_function", type=str,
                        choices=(
                            "min", "max", "sum", "mean", "stats", "cat", "uniq"),
                        help="function to group values by.")

    parser.add_argument("--join-table", dest="join_column", type=int,
                        help="join rows in a table by columns.")

    parser.add_argument(
        "--collapse-table", dest="collapse_table", type=str,
        help="collapse a table. Value determines the missing variable ")

    parser.add_argument(
        "--join-column-name", dest="join_column_name", type=int,
        help="use this column as a prefix.")

    parser.add_argument(
        "--flatten-table", dest="flatten_table", action="store_true",
        help="flatten a table.")

    parser.add_argument("--as-column", dest="as_column", action="store_true",
                        help="output table as a single column.")

    parser.add_argument(
        "--split-fields", dest="split_fields", action="store_true",
        help="split fields.")

    parser.add_argument(
        "--separator", dest="separator", type=str,
        help="separator for multi-valued fields.")

    parser.add_argument(
        "--fdr-method", dest="fdr_method", type=str,
        choices=(
            "BH", "bonferroni", "holm", "hommel", "hochberg", "BY"),
        help="method to perform multiple testing correction by controlling "
        "the fdr.")

    parser.add_argument(
        "--fdr-add-column", dest="fdr_add_column", type=str,
        help="add new column instead of replacing existing columns. "
        "The value of the option will be used as prefix if there are "
        "multiple columns")

    # IMS: add option to use a column as the row id in flatten
    parser.add_argument(
        "--id-column", dest="id_column", type=str,
        help="list of column(s) to use as the row id when flattening "
        "the table. If None, then row number is used.")

    parser.add_argument(
        "--variable-name", dest="variable_name", type=str,
        help="the column header for the 'variable' column when flattening ")

    parser.add_argument(
        "--value-name", dest="value_name", type=str,
        help="the column header for the 'value' column when flattening ")

    parser.set_defaults(
        methods=[],
        scale=1.0,
        has_headers=True,
        format=None,
        value=0.0,
        parameters="",
        columns="all",
        transpose=False,
        set_transpose_field=None,
        transpose_format="default",
        group=False,
        group_column=0,
        group_function="mean",
        missing_value="na",
        sort_rows=None,
        flatten_table=False,
        collapse_table=None,
        separator=";",
        expand=False,
        join_column=None,
        join_column_name=None,
        compute_fdr=None,
        as_column=False,
        fdr_method="BH",
        fdr_add_column=None,
        id_column=None,
        variable_name="column",
        value_name="value",
        file=None,
        delimiter="\t",
        invert_match=False,
    )

    args = E.start(parser, add_pipe_args=True, unknowns=True)

    args.parameters = args.parameters.split(",")

    if args.group_column:
        args.group = True
        args.group_column -= 1

    ######################################################################
    ######################################################################
    ######################################################################
    # if only to remove header, do this quickly
    if args.methods == ["remove-header"]:

        first = True
        for line in args.stdin:
            if line[0] == "#":
                continue
            if first:
                first = False
                continue
            args.stdout.write(line)

    elif args.transpose or "transpose" in args.methods:

        read_and_transpose_table(args.stdin, args)

    elif args.flatten_table:
        # IMS: bug fixed to make work. Also added options for keying
        # on a particular and adding custom column headings

        fields, table = CSV.readTable(
            args.stdin, with_header=args.has_headers, as_rows=True)

        args.columns = get_columns(fields, args.columns)

        if args.id_column:
            id_columns = [int(x) - 1 for x in args.id_column.split(",")]
            id_header = "\t".join([fields[id_column]
                                   for id_column in id_columns])
            args.columns = [
                x for x in args.columns if x not in id_columns]
        else:
            id_header = "row"

        args.stdout.write(
            "%s\t%s\t%s\n" % (id_header, args.variable_name,
                              args.value_name))

        for x, row in enumerate(table):

            if args.id_column:
                row_id = "\t".join([row[int(x) - 1]
                                    for x in args.id_column.split(",")])
            else:
                row_id = str(x)

            for y in args.columns:
                args.stdout.write(
                    "%s\t%s\t%s\n" % (row_id, fields[y], row[y]))

    elif args.as_column:

        fields, table = CSV.readTable(
            args.stdin, with_header=args.has_headers, as_rows=True)
        args.columns = get_columns(fields, args.columns)
        table = list(zip(*table))

        args.stdout.write("value\n")

        for column in args.columns:
            args.stdout.write("\n".join(table[column]) + "\n")

    elif args.split_fields:

        # split comma separated fields
        fields, table = CSV.readTable(args.stdin,
                                      with_header=args.has_headers,
                                      as_rows=True)

        args.stdout.write("%s\n" % ("\t".join(fields)))

        for row in table:
            row = [x.split(args.separator) for x in row]
            for d in itertools.product(*row):
                args.stdout.write("%s\n" % "\t".join(d))

    elif args.group:
        read_and_group_table(args.stdin, args)

    elif args.join_column:
        read_and_join_table(args.stdin, args)

    elif args.expand_table:
        read_and_expand_table(args.stdin, args)

    elif args.collapse_table is not None:
        read_and_collapse_table(args.stdin, args, args.collapse_table)

    elif "randomize-rows" in args.methods:
        read_and_randomize_rows(args.stdin, args)

    elif "grep" in args.methods:

        args.columns = [int(x) - 1 for x in args.columns.split(",")]

        patterns = []

        if args.file:
            infile = iotools.open_file(args.file, "r")
            for line in infile:
                if line[0] == "#":
                    continue
                patterns.append(line[:-1].split(args.delimiter)[0])
        else:
            patterns = args

        for line in args.stdin:

            data = line[:-1].split(args.delimiter)
            found = False

            for c in args.columns:

                if data[c] in patterns:
                    found = True
                    break

            if (not found and args.invert_match) or (found and not args.invert_match):
                print(line[:-1])
    else:

        ######################################################################
        ######################################################################
        ######################################################################
        # Apply remainder of transformations
        fields, table = CSV.readTable(
            args.stdin, with_header=args.has_headers, as_rows=False)
        # convert columns to list
        table = [list(x) for x in table]

        ncols = len(fields)
        if len(table) == 0:
            raise ValueError("table is empty")

        nrows = len(table[0])

        E.info("processing table with %i rows and %i columns" % (nrows, ncols))

        args.columns = get_columns(fields, args.columns)

        # convert all values to float
        for c in args.columns:
            for r in range(nrows):
                try:
                    table[c][r] = float(table[c][r])
                except ValueError:
                    continue

        for method in args.methods:

            if method == "normalize-by-value":

                value = float(args.parameters[0])
                del args.parameters[0]

                for c in args.columns:
                    table[c] = [x / value for x in table[c]]

            elif method == "multiply-by-value":

                value = float(args.parameters[0])
                del args.parameters[0]

                for c in args.columns:
                    table[c] = [x * value for x in table[c]]

            elif method == "normalize-by-max":

                for c in args.columns:
                    m = max(table[c])
                    table[c] = [x / m for x in table[c]]

            elif method == "kullback-leibler":
                args.stdout.write("category1\tcategory2\tkl1\tkl2\tmean\n")
                format = args.format
                if format is None:
                    format = "%f"

                for x in range(0, len(args.columns) - 1):
                    for y in range(x + 1, len(args.columns)):
                        c1 = args.columns[x]
                        c2 = args.columns[y]
                        e1 = 0
                        e2 = 0
                        for z in range(nrows):
                            p = table[c1][z]
                            q = table[c2][z]
                            e1 += p * math.log(p / q)
                            e2 += q * math.log(q / p)

                        args.stdout.write("%s\t%s\t%s\t%s\t%s\n" % (
                            fields[c1], fields[c2],
                            format % e1,
                            format % e2,
                            format % ((e1 + e2) / 2)))
                E.stop()
                sys.exit(0)

            elif method == "rank":

                for c in args.columns:
                    tt = table[c]
                    t = list(zip(tt, list(range(nrows))))
                    t.sort()
                    for i, n in zip([x[1] for x in t], list(range(nrows))):
                        tt[i] = n

            elif method in ("lower-bound", "upper-bound"):

                boundary = float(args.parameters[0])
                del args.parameters[0]
                new_value = float(args.parameters[0])
                del args.parameters[0]

                if method == "upper-bound":
                    for c in args.columns:
                        for r in range(nrows):
                            if isinstance(table[c][r], float) and \
                                    table[c][r] > boundary:
                                table[c][r] = new_value
                else:
                    for c in args.columns:
                        for r in range(nrows):
                            if isinstance(table[c][r], float) and \
                                    table[c][r] < boundary:
                                table[c][r] = new_value

            elif method == "fdr":
                pvalues = []
                for c in args.columns:
                    pvalues.extend(table[c])

                assert max(pvalues) <= 1.0, "pvalues > 1 in table: max=%s" % \
                    str(max(pvalues))
                assert min(pvalues) >= 0, "pvalue < 0 in table: min=%s" % \
                    str(min(pvalues))

                # convert to str to avoid test for float downstream
                qvalues = list(map(
                    str, Stats.adjustPValues(pvalues,
                                             method=args.fdr_method)))

                if args.fdr_add_column is None:
                    x = 0
                    for c in args.columns:
                        table[c] = qvalues[x:x + nrows]
                        x += nrows
                else:
                    # add new column headers
                    if len(args.columns) == 1:
                        fields.append(args.fdr_add_column)
                    else:
                        for co in args.columns:
                            fields.append(args.fdr_add_column + fields[c])

                    x = 0
                    for c in args.columns:
                        # add a new column
                        table.append(qvalues[x:x + nrows])
                        x += nrows
                    ncols += len(args.columns)

            elif method == "normalize-by-table":

                other_table_name = args.parameters[0]
                del args.parameters[0]
                other_fields, other_table = CSV.readTable(
                    iotools.open_file(other_table_name, "r"),
                    with_header=args.has_headers,
                    as_rows=False)

                # convert all values to float
                for c in args.columns:
                    for r in range(nrows):
                        try:
                            other_table[c][r] = float(other_table[c][r])
                        except ValueError:
                            continue

                # set 0s to 1 in the other matrix
                for c in args.columns:
                    for r in range(nrows):
                        if isinstance(table[c][r], float) and \
                                isinstance(other_table[c][r], float) and \
                                other_table[c][r] != 0:
                            table[c][r] /= other_table[c][r]
                        else:
                            table[c][r] = args.missing_value

        # convert back
        if args.format is not None:
            for c in args.columns:
                for r in range(nrows):
                    if isinstance(table[c][r], float):
                        table[c][r] = format % table[c][r]

        args.stdout.write("\t".join(fields) + "\n")
        if args.sort_rows:
            old2new = {}
            for r in range(nrows):
                old2new[table[0][r]] = r
            for x in args.sort_rows.split(","):
                if x not in old2new:
                    continue
                r = old2new[x]
                args.stdout.write(
                    "\t".join(map(str,
                                  [table[c][r] for c in range(ncols)])) + "\n")
        else:
            for r in range(nrows):
                args.stdout.write(
                    "\t".join(map(str,
                                  [table[c][r] for c in range(ncols)])) + "\n")

    E.stop()


if __name__ == "__main__":
    sys.exit(main(sys.argv))<|MERGE_RESOLUTION|>--- conflicted
+++ resolved
@@ -85,27 +85,15 @@
         f = min
     elif args.group_function == "max":
         f = max
-<<<<<<< HEAD
     elif args.group_function == "sum":
-        f = lambda z: reduce(lambda x, y: x + y, z)
+        def f(z): return reduce(lambda x, y: x + y, z)
     elif args.group_function == "mean":
         f = numpy.mean
     elif args.group_function == "cat":
-        f = lambda x: ";".join([y for y in x if y != ""])
+        def f(x): return ";".join([y for y in x if y != ""])
         converter = str
     elif args.group_function == "uniq":
-        f = lambda x: ";".join([y for y in set(x) if y != ""])
-=======
-    elif options.group_function == "sum":
-        def f(z): return reduce(lambda x, y: x + y, z)
-    elif options.group_function == "mean":
-        f = numpy.mean
-    elif options.group_function == "cat":
-        def f(x): return ";".join([y for y in x if y != ""])
-        converter = str
-    elif options.group_function == "uniq":
         def f(x): return ";".join([y for y in set(x) if y != ""])
->>>>>>> df72b693
         converter = str
     elif args.group_function == "stats":
         # Stats lives in cgat-apps/CGAT
